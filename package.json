--- conflicted
+++ resolved
@@ -3,7 +3,9 @@
   "version": "0.4.0",
   "description": "App toolkit built with Reason",
   "license": "MIT",
-  "bugs": { "url": "https://github.com/bryphe/revery/issues" },
+  "bugs": {
+    "url": "https://github.com/bryphe/revery/issues"
+  },
   "scripts": {
     "build": "esy b",
     "build:js": "esy b dune build examples/Bin.bc.js",
@@ -13,18 +15,12 @@
   },
   "homepage": "https://github.com/bryphe/revery#readme",
   "esy": {
-<<<<<<< HEAD
     "build": [
       "dune build --root . -j4"
     ],
     "install": [
       "esy-installer Revery.install",
       "esy-installer Revery_Core.install",
-=======
-    "build": [ "dune build --root . -j4" ],
-    "install": [
-      "esy-installer Revery.install", "esy-installer Revery_Core.install",
->>>>>>> 8c5f998c
       "esy-installer Revery_Geometry.install",
       "esy-installer Revery_Math.install",
       "esy-installer Revery_Shaders.install",
@@ -33,18 +29,10 @@
     ]
   },
   "dependencies": {
-<<<<<<< HEAD
-    "@esy-ocaml/reason": "^3.3.7",
     "reason-glfw": "*",
     "reason-fontkit": "*",
-    "reason-gl-matrix": "^0.9.9301",
-    "reason-reactify": "^2.2.1",
-=======
     "@esy-ocaml/reason": "3.4.0",
-    "reason-glfw": "^3.2.1010",
-    "reason-fontkit": "^2.0.5",
     "reason-gl-matrix": "^0.9.9302",
->>>>>>> 8c5f998c
     "@opam/color": "^0.2.0",
     "@opam/js_of_ocaml": "*",
     "@opam/js_of_ocaml-compiler": "*",
@@ -58,13 +46,9 @@
     "@opam/cmdliner": "1.0.2",
     "@opam/js_of_ocaml": "github:ocsigen/js_of_ocaml:js_of_ocaml.opam#db257ce",
     "@opam/js_of_ocaml-compiler": "github:ocsigen/js_of_ocaml:js_of_ocaml-compiler.opam#db257ce",
-<<<<<<< HEAD
-    "@esy-ocaml/reason": "facebook/reason#ab49908",
     "reason-fontkit": "link:../reason-fontkit",
-    "reason-glfw": "link:../reason-glfw"
-=======
+    "reason-glfw": "link:../reason-glfw",
     "@brisk/brisk-reconciler": "github:briskml/brisk-reconciler#f545ba0"
->>>>>>> 8c5f998c
   },
   "peerDependencies": {
     "ocaml": "^4.7.0"
