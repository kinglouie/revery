{
  "name": "revery",
  "version": "0.2.0",
  "description": "App toolkit built with Reason",
  "license": "MIT",
  "bugs": {
    "url": "https://github.com/bryphe/revery/issues"
  },
  "scripts": {
    "build": "esy b",
    "build:js": "esy b dune build examples/Bin.bc.js",
    "test": "echo \"Error: no test specified\" && exit 1"
  },
  "homepage": "https://github.com/bryphe/revery#readme",
  "esy": {
    "build": ["dune build --root . -j4"],
    "buildsInSource": "_build",
    "install": [
        "esy-installer Revery.install",
        "esy-installer Revery_Core.install",
        "esy-installer Revery_Geometry.install",
        "esy-installer Revery_Math.install",
        "esy-installer Revery_Shaders.install",
        "esy-installer Revery_UI.install"
    ]
  },
  "dependencies": {
    "@esy-ocaml/reason": "^3.3.7",
<<<<<<< HEAD
    "reason-glfw": "^3.2.1008",
    "reason-fontkit": "^1.1.0",
=======
    "reason-glfw": "^3.2.1007",
    "reason-fontkit": "^2.0.1",
>>>>>>> 8f76ec02
    "reason-gl-matrix": "^0.2.0",
    "reason-reactify": "^2.2.0",
    "@opam/color": "^0.2.0",
    "@opam/lwt": "^4.0.0",
    "@opam/lwt_ppx": "^1.1.0",
    "@opam/js_of_ocaml": "*",
    "@opam/js_of_ocaml-lwt": "*",
    "flex": "^1.2.2",
    "@opam/js_of_ocaml-compiler": "*",
    "rejest": "^1.2.0"
  },
  "resolutions": {
    "@opam/cmdliner": "1.0.2",
    "@opam/js_of_ocaml": "github:ocsigen/js_of_ocaml:js_of_ocaml.opam#db257ce",
    "@opam/js_of_ocaml-compiler": "github:ocsigen/js_of_ocaml:js_of_ocaml-compiler.opam#db257ce"
  },
  "peerDependencies": {
    "ocaml": "~4.6.0"
  },
  "devDependencies": {
    "ocaml": "~4.6.0",
    "@opam/merlin": "*",
    "@opam/dune": "^1.5.0"
  }
}<|MERGE_RESOLUTION|>--- conflicted
+++ resolved
@@ -26,13 +26,8 @@
   },
   "dependencies": {
     "@esy-ocaml/reason": "^3.3.7",
-<<<<<<< HEAD
     "reason-glfw": "^3.2.1008",
-    "reason-fontkit": "^1.1.0",
-=======
-    "reason-glfw": "^3.2.1007",
     "reason-fontkit": "^2.0.1",
->>>>>>> 8f76ec02
     "reason-gl-matrix": "^0.2.0",
     "reason-reactify": "^2.2.0",
     "@opam/color": "^0.2.0",
