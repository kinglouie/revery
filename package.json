{
  "name": "revery",
  "version": "0.3.1",
  "description": "App toolkit built with Reason",
  "license": "MIT",
  "bugs": { "url": "https://github.com/bryphe/revery/issues" },
  "scripts": {
    "build": "esy b",
    "build:js": "esy b dune build examples/Bin.bc.js",
    "test": "echo \"Error: no test specified\" && exit 1"
  },
  "homepage": "https://github.com/bryphe/revery#readme",
  "esy": {
    "build": [ "dune build --root . -j4" ],
    "install": [
      "esy-installer Revery.install", "esy-installer Revery_Core.install",
      "esy-installer Revery_Geometry.install",
      "esy-installer Revery_Math.install",
      "esy-installer Revery_Shaders.install",
      "esy-installer Revery_UI.install",
      "esy-installer Revery_UI_Components.install"
    ]
  },
  "dependencies": {
    "@esy-ocaml/reason": "^3.3.7",
<<<<<<< HEAD
=======
    "reason-glfw": "^3.2.1010",
    "reason-fontkit": "^2.0.5",
    "reason-gl-matrix": "^0.9.9302",
>>>>>>> e4d65a6e
    "@opam/color": "^0.2.0",
    "@opam/core": "v0.11.3",
    "@opam/js_of_ocaml": "*",
    "@opam/js_of_ocaml-compiler": "*",
    "@opam/js_of_ocaml-lwt": "*",
    "@opam/lwt": "^4.0.0",
    "@opam/lwt_ppx": "^1.1.0",
    "flex": "^1.2.2",
<<<<<<< HEAD
    "reason-fontkit": "^2.0.4",
    "reason-gl-matrix": "^0.9.9301",
    "reason-glfw": "^3.2.1010",
    "reason-reactify": "^2.2.1",
    "rejest": "^1.2.0"
  },
  "resolutions": {
    "@opam/cmdliner": "1.0.2",
    "@opam/js_of_ocaml":
      "github:ocsigen/js_of_ocaml:js_of_ocaml.opam#db257ce",
    "@opam/js_of_ocaml-compiler":
      "github:ocsigen/js_of_ocaml:js_of_ocaml-compiler.opam#db257ce",
    "@esy-ocaml/reason": "facebook/reason#ab49908"
  },
  "peerDependencies": { "ocaml": "~4.6.0" },
=======
    "@opam/js_of_ocaml-compiler": "*",
    "@brisk/brisk-reconciler": "*"
  },
  "resolutions": {
    "@opam/cmdliner": "1.0.2",
    "@opam/js_of_ocaml": "github:ocsigen/js_of_ocaml:js_of_ocaml.opam#db257ce",
    "@opam/js_of_ocaml-compiler": "github:ocsigen/js_of_ocaml:js_of_ocaml-compiler.opam#db257ce",
    "@esy-ocaml/reason": "facebook/reason#ab49908",
    "@brisk/brisk-reconciler": "github:briskml/brisk-reconciler#f545ba0"
  },
  "peerDependencies": {
    "ocaml": "^4.7.0"
  },
>>>>>>> e4d65a6e
  "devDependencies": {
    "ocaml": "^4.7.0",
    "@opam/merlin": "*",
    "@opam/dune": "^1.5.0"
  }
}<|MERGE_RESOLUTION|>--- conflicted
+++ resolved
@@ -23,12 +23,6 @@
   },
   "dependencies": {
     "@esy-ocaml/reason": "^3.3.7",
-<<<<<<< HEAD
-=======
-    "reason-glfw": "^3.2.1010",
-    "reason-fontkit": "^2.0.5",
-    "reason-gl-matrix": "^0.9.9302",
->>>>>>> e4d65a6e
     "@opam/color": "^0.2.0",
     "@opam/core": "v0.11.3",
     "@opam/js_of_ocaml": "*",
@@ -36,26 +30,11 @@
     "@opam/js_of_ocaml-lwt": "*",
     "@opam/lwt": "^4.0.0",
     "@opam/lwt_ppx": "^1.1.0",
+    "@brisk/brisk-reconciler": "*",
     "flex": "^1.2.2",
-<<<<<<< HEAD
-    "reason-fontkit": "^2.0.4",
-    "reason-gl-matrix": "^0.9.9301",
     "reason-glfw": "^3.2.1010",
-    "reason-reactify": "^2.2.1",
-    "rejest": "^1.2.0"
-  },
-  "resolutions": {
-    "@opam/cmdliner": "1.0.2",
-    "@opam/js_of_ocaml":
-      "github:ocsigen/js_of_ocaml:js_of_ocaml.opam#db257ce",
-    "@opam/js_of_ocaml-compiler":
-      "github:ocsigen/js_of_ocaml:js_of_ocaml-compiler.opam#db257ce",
-    "@esy-ocaml/reason": "facebook/reason#ab49908"
-  },
-  "peerDependencies": { "ocaml": "~4.6.0" },
-=======
-    "@opam/js_of_ocaml-compiler": "*",
-    "@brisk/brisk-reconciler": "*"
+    "reason-fontkit": "^2.0.5",
+    "reason-gl-matrix": "^0.9.9302"
   },
   "resolutions": {
     "@opam/cmdliner": "1.0.2",
@@ -67,7 +46,6 @@
   "peerDependencies": {
     "ocaml": "^4.7.0"
   },
->>>>>>> e4d65a6e
   "devDependencies": {
     "ocaml": "^4.7.0",
     "@opam/merlin": "*",
