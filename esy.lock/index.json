--- conflicted
+++ resolved
@@ -1,9 +1,5 @@
 {
-<<<<<<< HEAD
-  "checksum": "9e3f82630cdd2c8dd2ab5985be48d75a",
-=======
-  "checksum": "7205227f7156541ef2ff2d0e081bc345",
->>>>>>> fc21616b
+  "checksum": "cf4194e8d7b948e5fc4b4ebbb6bf17f2",
   "root": "revery@link:./package.json",
   "node": {
     "revery@link:./package.json": {
