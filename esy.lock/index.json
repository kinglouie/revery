{
<<<<<<< HEAD
  "checksum": "f7abf895af63758a71c75ffd15c8543b",
=======
  "checksum": "1d1a49b7552ad1e8a7435e1b009554a1",
>>>>>>> 7b8ccf7e
  "root": "revery@link:./package.json",
  "node": {
    "revery@link:./package.json": {
      "id": "revery@link:./package.json",
      "name": "revery",
      "version": "link:./package.json",
      "source": { "type": "link", "path": ".", "manifest": "package.json" },
      "overrides": [],
      "dependencies": [
<<<<<<< HEAD
        "rejest@1.2.0", "reason-reactify@2.1.0", "reason-glfw@3.2.1003",
        "reason-gl-matrix@0.2.1", "reason-fontkit@link:../reason-fontkit",
        "ocaml@4.6.9", "flex@1.2.2", "@opam/lwt_ppx@opam:1.2.1@3664325b",
        "@opam/lwt@opam:4.1.0@114c53b7",
        "@opam/js_of_ocaml-lwt@opam:3.3.0@6c3e9894",
        "@opam/js_of_ocaml-compiler@github:ocsigen/js_of_ocaml:js_of_ocaml-compiler.opam#db257ce",
        "@opam/js_of_ocaml@github:ocsigen/js_of_ocaml:js_of_ocaml.opam#db257ce",
        "@esy-ocaml/reason@3.3.7"
=======
        "rejest@1.2.0", "reason-reactify@2.2.0", "reason-glfw@3.2.1007",
        "reason-gl-matrix@0.2.1", "reason-fontkit@1.1.0", "ocaml@4.6.9",
        "flex@1.2.2", "@opam/lwt_ppx@opam:1.2.1@3664325b",
        "@opam/lwt@opam:4.1.0@114c53b7",
        "@opam/js_of_ocaml-lwt@opam:3.3.0@6c3e9894",
        "@opam/js_of_ocaml-compiler@opam:3.3.0@339d23e6",
        "@opam/js_of_ocaml@opam:3.3.0@fde70c04",
        "@opam/color@opam:0.2.0@43bcf107", "@esy-ocaml/reason@3.3.7"
>>>>>>> 7b8ccf7e
      ],
      "devDependencies": [
        "@opam/merlin@opam:3.2.2@10612b59", "@opam/dune@opam:1.6.2@1683022f"
      ]
    },
    "rejest@1.2.0": {
      "id": "rejest@1.2.0",
      "name": "rejest",
      "version": "1.2.0",
      "source": {
        "type": "install",
        "source": [
          "archive:https://registry.npmjs.org/rejest/-/rejest-1.2.0.tgz#sha1:bfa2fe9de6d8ab7da36cf1a14fd56589be5b1f49"
        ]
      },
      "overrides": [],
      "dependencies": [
        "refmterr@3.1.10", "ocaml@4.6.9",
        "@opam/lwt_ppx@opam:1.2.1@3664325b", "@opam/lwt@opam:4.1.0@114c53b7",
        "@opam/lambda-term@opam:1.13@73165687",
        "@opam/js_of_ocaml-lwt@opam:3.3.0@6c3e9894",
        "@opam/js_of_ocaml-compiler@github:ocsigen/js_of_ocaml:js_of_ocaml-compiler.opam#db257ce",
        "@opam/js_of_ocaml@github:ocsigen/js_of_ocaml:js_of_ocaml.opam#db257ce",
        "@opam/dune@opam:1.6.2@1683022f", "@opam/chalk@opam:1.0@54507e3f",
        "@esy-ocaml/reason@3.3.7"
      ],
      "devDependencies": []
    },
    "refmterr@3.1.10": {
      "id": "refmterr@3.1.10",
      "name": "refmterr",
      "version": "3.1.10",
      "source": {
        "type": "install",
        "source": [
          "archive:https://registry.npmjs.org/refmterr/-/refmterr-3.1.10.tgz#sha1:7c3e238022acb5de4e2254ab506d70eee13c0a46"
        ]
      },
      "overrides": [],
      "dependencies": [
        "ocaml@4.6.9", "@opam/re@opam:1.7.3@6a32f7dc",
        "@opam/dune@opam:1.6.2@1683022f", "@esy-ocaml/reason@3.3.7"
      ],
      "devDependencies": []
    },
    "reason-reactify@2.2.0": {
      "id": "reason-reactify@2.2.0",
      "name": "reason-reactify",
      "version": "2.2.0",
      "source": {
        "type": "install",
        "source": [
          "archive:https://registry.npmjs.org/reason-reactify/-/reason-reactify-2.2.0.tgz#sha1:4bdfb41ffc0afa16e68bd7331adb4cf68510e5c4"
        ]
      },
      "overrides": [],
      "dependencies": [
        "rejest@1.2.0", "refmterr@3.1.10", "ocaml@4.6.9",
        "@opam/lwt@opam:4.1.0@114c53b7",
        "@opam/lambda-term@opam:1.13@73165687",
        "@opam/js_of_ocaml-compiler@github:ocsigen/js_of_ocaml:js_of_ocaml-compiler.opam#db257ce",
        "@opam/dune@opam:1.6.2@1683022f", "@esy-ocaml/reason@3.3.7"
      ],
      "devDependencies": []
    },
    "reason-glfw@3.2.1007": {
      "id": "reason-glfw@3.2.1007",
      "name": "reason-glfw",
      "version": "3.2.1007",
      "source": {
        "type": "install",
        "source": [
          "archive:https://registry.npmjs.org/reason-glfw/-/reason-glfw-3.2.1007.tgz#sha1:37fb8afcfcf547827646205005ceac4b36a4e052"
        ]
      },
      "overrides": [],
      "dependencies": [
        "refmterr@3.1.10", "reason-gl-matrix@0.2.1", "ocaml@4.6.9",
        "esy-cmake@0.3.3", "@opam/lwt_ppx@opam:1.2.1@3664325b",
        "@opam/lwt@opam:4.1.0@114c53b7",
        "@opam/js_of_ocaml-lwt@opam:3.3.0@6c3e9894",
        "@opam/js_of_ocaml-compiler@github:ocsigen/js_of_ocaml:js_of_ocaml-compiler.opam#db257ce",
        "@opam/js_of_ocaml@github:ocsigen/js_of_ocaml:js_of_ocaml.opam#db257ce",
        "@opam/dune@opam:1.6.2@1683022f", "@esy-ocaml/reason@3.3.7"
      ],
      "devDependencies": []
    },
    "reason-gl-matrix@0.2.1": {
      "id": "reason-gl-matrix@0.2.1",
      "name": "reason-gl-matrix",
      "version": "0.2.1",
      "source": {
        "type": "install",
        "source": [
          "archive:https://registry.npmjs.org/reason-gl-matrix/-/reason-gl-matrix-0.2.1.tgz#sha1:c2ff80ea339d5f1bed57aa9ae3c41c009310d3b9"
        ]
      },
      "overrides": [],
      "dependencies": [
        "rejest@1.2.0", "refmterr@3.1.10", "ocaml@4.6.9",
        "@opam/js_of_ocaml-compiler@github:ocsigen/js_of_ocaml:js_of_ocaml-compiler.opam#db257ce",
        "@opam/dune@opam:1.6.2@1683022f", "@esy-ocaml/reason@3.3.7"
      ],
      "devDependencies": []
    },
    "reason-fontkit@link:../reason-fontkit": {
      "id": "reason-fontkit@link:../reason-fontkit",
      "name": "reason-fontkit",
      "version": "link:../reason-fontkit",
      "source": { "type": "link", "path": "../reason-fontkit" },
      "overrides": [],
      "dependencies": [
        "refmterr@3.1.10", "reason-glfw@3.2.1007", "reason-gl-matrix@0.2.1",
        "ocaml@4.6.9", "esy-harfbuzz@1.9.1", "esy-freetype2@2.9.1001",
        "esy-cmake@0.3.3", "@opam/dune@opam:1.6.2@1683022f",
        "@esy-ocaml/reason@3.3.7"
      ],
      "devDependencies": []
    },
    "ocaml@4.6.9": {
      "id": "ocaml@4.6.9",
      "name": "ocaml",
      "version": "4.6.9",
      "source": {
        "type": "install",
        "source": [
          "archive:https://registry.npmjs.org/ocaml/-/ocaml-4.6.9.tgz#sha1:4561135b32f59a5bafa8e91019a58515508d6e4c"
        ]
      },
      "overrides": [],
      "dependencies": [],
      "devDependencies": []
    },
    "flex@1.2.2": {
      "id": "flex@1.2.2",
      "name": "flex",
      "version": "1.2.2",
      "source": {
        "type": "install",
        "source": [
          "archive:https://registry.npmjs.org/flex/-/flex-1.2.2.tgz#sha1:6b46058d8c909f9ec1ece18ed21b28ae5e611b3e"
        ]
      },
      "overrides": [],
      "dependencies": [
        "refmterr@3.1.10", "ocaml@4.6.9", "@opam/dune@opam:1.6.2@1683022f",
        "@esy-ocaml/reason@3.3.7"
      ],
      "devDependencies": []
    },
    "esy-harfbuzz@1.9.1": {
      "id": "esy-harfbuzz@1.9.1",
      "name": "esy-harfbuzz",
      "version": "1.9.1",
      "source": {
        "type": "install",
        "source": [
          "archive:https://registry.npmjs.org/esy-harfbuzz/-/esy-harfbuzz-1.9.1.tgz#sha1:3930b336e81be41a4d721cac78b87a21f7d79710"
        ]
      },
      "overrides": [],
      "dependencies": [ "esy-cmake@0.3.3" ],
      "devDependencies": []
    },
    "esy-freetype2@2.9.1001": {
      "id": "esy-freetype2@2.9.1001",
      "name": "esy-freetype2",
      "version": "2.9.1001",
      "source": {
        "type": "install",
        "source": [
          "archive:https://registry.npmjs.org/esy-freetype2/-/esy-freetype2-2.9.1001.tgz#sha1:6b22487d0fa4617822b1f02523eed64c300978c0"
        ]
      },
      "overrides": [],
      "dependencies": [ "esy-cmake@0.3.3" ],
      "devDependencies": []
    },
    "esy-cmake@0.3.3": {
      "id": "esy-cmake@0.3.3",
      "name": "esy-cmake",
      "version": "0.3.3",
      "source": {
        "type": "install",
        "source": [
          "archive:https://registry.npmjs.org/esy-cmake/-/esy-cmake-0.3.3.tgz#sha1:b66b068860905c6832ab140e73c77fa1b9aeeb92"
        ]
      },
      "overrides": [],
      "dependencies": [],
      "devDependencies": []
    },
    "@opam/zed@opam:1.6@e28f8115": {
      "id": "@opam/zed@opam:1.6@e28f8115",
      "name": "@opam/zed",
      "version": "opam:1.6",
      "source": {
        "type": "install",
        "source": [
          "archive:https://opam.ocaml.org/cache/md5/f7/f75c3094af1a22f9801d5ca5eb2d40e0#md5:f75c3094af1a22f9801d5ca5eb2d40e0",
          "archive:https://github.com/diml/zed/releases/download/1.6/zed-1.6.tbz#md5:f75c3094af1a22f9801d5ca5eb2d40e0"
        ],
        "opam": {
          "name": "zed",
          "version": "1.6",
          "path": "esy.lock/opam/zed.1.6"
        }
      },
      "overrides": [],
      "dependencies": [
        "ocaml@4.6.9", "@opam/react@opam:1.2.1@dddc105c",
        "@opam/jbuilder@opam:transition@8c8ec590",
        "@opam/camomile@opam:1.0.1@d46bbcb6",
        "@opam/base-bytes@opam:base@75bd4047", "@esy-ocaml/substs@0.0.1"
      ],
      "devDependencies": []
    },
    "@opam/yojson@opam:1.4.1@008b9b27": {
      "id": "@opam/yojson@opam:1.4.1@008b9b27",
      "name": "@opam/yojson",
      "version": "opam:1.4.1",
      "source": {
        "type": "install",
        "source": [
          "archive:https://opam.ocaml.org/cache/md5/3e/3ea6e36422dd670e8ab880710d5f7398#md5:3ea6e36422dd670e8ab880710d5f7398",
          "archive:https://github.com/mjambon/yojson/archive/v1.4.1.tar.gz#md5:3ea6e36422dd670e8ab880710d5f7398"
        ],
        "opam": {
          "name": "yojson",
          "version": "1.4.1",
          "path": "esy.lock/opam/yojson.1.4.1"
        }
      },
      "overrides": [],
      "dependencies": [
        "ocaml@4.6.9", "@opam/jbuilder@opam:transition@8c8ec590",
        "@opam/easy-format@opam:1.3.1@85a6474a",
        "@opam/cppo@opam:1.6.5@b397a057", "@opam/biniou@opam:1.2.0@4e4a426f",
        "@esy-ocaml/substs@0.0.1"
      ],
      "devDependencies": []
    },
    "@opam/uchar@opam:0.0.2@12f53e47": {
      "id": "@opam/uchar@opam:0.0.2@12f53e47",
      "name": "@opam/uchar",
      "version": "opam:0.0.2",
      "source": {
        "type": "install",
        "source": [
          "archive:https://opam.ocaml.org/cache/md5/c9/c9ba2c738d264c420c642f7bb1cf4a36#md5:c9ba2c738d264c420c642f7bb1cf4a36",
          "archive:https://github.com/ocaml/uchar/releases/download/v0.0.2/uchar-0.0.2.tbz#md5:c9ba2c738d264c420c642f7bb1cf4a36"
        ],
        "opam": {
          "name": "uchar",
          "version": "0.0.2",
          "path": "esy.lock/opam/uchar.0.0.2"
        }
      },
      "overrides": [],
      "dependencies": [
        "ocaml@4.6.9", "@opam/ocamlbuild@opam:0.12.0@bbe76db8",
        "@esy-ocaml/substs@0.0.1"
      ],
      "devDependencies": []
    },
    "@opam/topkg@opam:1.0.0@e7eb4139": {
      "id": "@opam/topkg@opam:1.0.0@e7eb4139",
      "name": "@opam/topkg",
      "version": "opam:1.0.0",
      "source": {
        "type": "install",
        "source": [
          "archive:https://opam.ocaml.org/cache/md5/e3/e3d76bda06bf68cb5853caf6627da603#md5:e3d76bda06bf68cb5853caf6627da603",
          "archive:http://erratique.ch/software/topkg/releases/topkg-1.0.0.tbz#md5:e3d76bda06bf68cb5853caf6627da603"
        ],
        "opam": {
          "name": "topkg",
          "version": "1.0.0",
          "path": "esy.lock/opam/topkg.1.0.0"
        }
      },
      "overrides": [],
      "dependencies": [
        "ocaml@4.6.9", "@opam/result@opam:1.3@7af06772",
        "@opam/ocamlfind@opam:1.8.0@6fa9aaf5",
        "@opam/ocamlbuild@opam:0.12.0@bbe76db8", "@esy-ocaml/substs@0.0.1"
      ],
      "devDependencies": []
    },
    "@opam/result@opam:1.3@7af06772": {
      "id": "@opam/result@opam:1.3@7af06772",
      "name": "@opam/result",
      "version": "opam:1.3",
      "source": {
        "type": "install",
        "source": [
          "archive:https://opam.ocaml.org/cache/md5/4b/4beebefd41f7f899b6eeba7414e7ae01#md5:4beebefd41f7f899b6eeba7414e7ae01",
          "archive:https://github.com/janestreet/result/releases/download/1.3/result-1.3.tbz#md5:4beebefd41f7f899b6eeba7414e7ae01"
        ],
        "opam": {
          "name": "result",
          "version": "1.3",
          "path": "esy.lock/opam/result.1.3"
        }
      },
      "overrides": [],
      "dependencies": [
        "ocaml@4.6.9", "@opam/jbuilder@opam:transition@8c8ec590",
        "@esy-ocaml/substs@0.0.1"
      ],
      "devDependencies": []
    },
    "@opam/react@opam:1.2.1@dddc105c": {
      "id": "@opam/react@opam:1.2.1@dddc105c",
      "name": "@opam/react",
      "version": "opam:1.2.1",
      "source": {
        "type": "install",
        "source": [
          "archive:https://opam.ocaml.org/cache/md5/ce/ce1454438ce4e9d2931248d3abba1fcc#md5:ce1454438ce4e9d2931248d3abba1fcc",
          "archive:http://erratique.ch/software/react/releases/react-1.2.1.tbz#md5:ce1454438ce4e9d2931248d3abba1fcc"
        ],
        "opam": {
          "name": "react",
          "version": "1.2.1",
          "path": "esy.lock/opam/react.1.2.1"
        }
      },
      "overrides": [],
      "dependencies": [
        "ocaml@4.6.9", "@opam/topkg@opam:1.0.0@e7eb4139",
        "@opam/ocamlfind@opam:1.8.0@6fa9aaf5",
        "@opam/ocamlbuild@opam:0.12.0@bbe76db8", "@esy-ocaml/substs@0.0.1"
      ],
      "devDependencies": []
    },
    "@opam/re@opam:1.7.3@6a32f7dc": {
      "id": "@opam/re@opam:1.7.3@6a32f7dc",
      "name": "@opam/re",
      "version": "opam:1.7.3",
      "source": {
        "type": "install",
        "source": [
          "archive:https://opam.ocaml.org/cache/md5/d2/d2a74ca77216861bce4449600a132de9#md5:d2a74ca77216861bce4449600a132de9",
          "archive:https://github.com/ocaml/ocaml-re/releases/download/1.7.3/re-1.7.3.tbz#md5:d2a74ca77216861bce4449600a132de9"
        ],
        "opam": {
          "name": "re",
          "version": "1.7.3",
          "path": "esy.lock/opam/re.1.7.3"
        }
      },
      "overrides": [],
      "dependencies": [
        "ocaml@4.6.9", "@opam/jbuilder@opam:transition@8c8ec590",
        "@esy-ocaml/substs@0.0.1"
      ],
      "devDependencies": []
    },
    "@opam/ppx_tools_versioned@opam:5.2.1@1c27c15e": {
      "id": "@opam/ppx_tools_versioned@opam:5.2.1@1c27c15e",
      "name": "@opam/ppx_tools_versioned",
      "version": "opam:5.2.1",
      "source": {
        "type": "install",
        "source": [
          "archive:https://opam.ocaml.org/cache/md5/1a/1ae6ae43ec161fbbf12c2b4d3a7e26f5#md5:1ae6ae43ec161fbbf12c2b4d3a7e26f5",
          "archive:https://github.com/ocaml-ppx/ppx_tools_versioned/archive/5.2.1.tar.gz#md5:1ae6ae43ec161fbbf12c2b4d3a7e26f5"
        ],
        "opam": {
          "name": "ppx_tools_versioned",
          "version": "5.2.1",
          "path": "esy.lock/opam/ppx_tools_versioned.5.2.1"
        }
      },
      "overrides": [],
      "dependencies": [
        "ocaml@4.6.9", "@opam/ocaml-migrate-parsetree@opam:1.1.0@6668a891",
        "@opam/jbuilder@opam:transition@8c8ec590", "@esy-ocaml/substs@0.0.1"
      ],
      "devDependencies": []
    },
    "@opam/ocamlfind@opam:1.8.0@6fa9aaf5": {
      "id": "@opam/ocamlfind@opam:1.8.0@6fa9aaf5",
      "name": "@opam/ocamlfind",
      "version": "opam:1.8.0",
      "source": {
        "type": "install",
        "source": [
          "archive:https://opam.ocaml.org/cache/md5/a7/a710c559667672077a93d34eb6a42e5b#md5:a710c559667672077a93d34eb6a42e5b",
          "archive:http://download2.camlcity.org/download/findlib-1.8.0.tar.gz#md5:a710c559667672077a93d34eb6a42e5b",
          "archive:http://download.camlcity.org/download/findlib-1.8.0.tar.gz#md5:a710c559667672077a93d34eb6a42e5b"
        ],
        "opam": {
          "name": "ocamlfind",
          "version": "1.8.0",
          "path": "esy.lock/opam/ocamlfind.1.8.0"
        }
      },
      "overrides": [
        "path:esy.lock/opam-override/ocamlfind.1.8.0/package.json"
      ],
      "dependencies": [
        "ocaml@4.6.9", "@opam/conf-m4@opam:1@b1a6a3a8",
        "@esy-ocaml/substs@0.0.1"
      ],
      "devDependencies": []
    },
    "@opam/ocamlbuild@opam:0.12.0@bbe76db8": {
      "id": "@opam/ocamlbuild@opam:0.12.0@bbe76db8",
      "name": "@opam/ocamlbuild",
      "version": "opam:0.12.0",
      "source": {
        "type": "install",
        "source": [
          "archive:https://opam.ocaml.org/cache/md5/44/442baa19470bd49150f153122e22907b#md5:442baa19470bd49150f153122e22907b",
          "archive:https://github.com/ocaml/ocamlbuild/archive/0.12.0.tar.gz#md5:442baa19470bd49150f153122e22907b"
        ],
        "opam": {
          "name": "ocamlbuild",
          "version": "0.12.0",
          "path": "esy.lock/opam/ocamlbuild.0.12.0"
        }
      },
      "overrides": [
        "path:esy.lock/opam-override/ocamlbuild.0.12.0/package.json"
      ],
      "dependencies": [ "ocaml@4.6.9", "@esy-ocaml/substs@0.0.1" ],
      "devDependencies": []
    },
    "@opam/ocaml-migrate-parsetree@opam:1.1.0@6668a891": {
      "id": "@opam/ocaml-migrate-parsetree@opam:1.1.0@6668a891",
      "name": "@opam/ocaml-migrate-parsetree",
      "version": "opam:1.1.0",
      "source": {
        "type": "install",
        "source": [
          "archive:https://opam.ocaml.org/cache/md5/7d/7dd4808e27af98065f63604c9658d311#md5:7dd4808e27af98065f63604c9658d311",
          "archive:https://github.com/ocaml-ppx/ocaml-migrate-parsetree/releases/download/v1.1.0/ocaml-migrate-parsetree-1.1.0.tbz#md5:7dd4808e27af98065f63604c9658d311"
        ],
        "opam": {
          "name": "ocaml-migrate-parsetree",
          "version": "1.1.0",
          "path": "esy.lock/opam/ocaml-migrate-parsetree.1.1.0"
        }
      },
      "overrides": [
        "path:esy.lock/opam-override/ocaml-migrate-parsetree.1.1.0/package.json"
      ],
      "dependencies": [
        "ocaml@4.6.9", "@opam/result@opam:1.3@7af06772",
        "@opam/dune@opam:1.6.2@1683022f", "@esy-ocaml/substs@0.0.1"
      ],
      "devDependencies": []
    },
    "@opam/merlin-extend@opam:0.3@77408bd7": {
      "id": "@opam/merlin-extend@opam:0.3@77408bd7",
      "name": "@opam/merlin-extend",
      "version": "opam:0.3",
      "source": {
        "type": "install",
        "source": [
          "archive:https://opam.ocaml.org/cache/md5/9c/9c6dfd4f53328f02f12fcc265f4e2dda#md5:9c6dfd4f53328f02f12fcc265f4e2dda",
          "archive:https://github.com/let-def/merlin-extend/archive/v0.3.tar.gz#md5:9c6dfd4f53328f02f12fcc265f4e2dda"
        ],
        "opam": {
          "name": "merlin-extend",
          "version": "0.3",
          "path": "esy.lock/opam/merlin-extend.0.3"
        }
      },
      "overrides": [
        "path:esy.lock/opam-override/merlin-extend.0.3/package.json"
      ],
      "dependencies": [
        "ocaml@4.6.9", "@opam/ocamlfind@opam:1.8.0@6fa9aaf5",
        "@opam/cppo@opam:1.6.5@b397a057", "@esy-ocaml/substs@0.0.1"
      ],
      "devDependencies": []
    },
    "@opam/merlin@opam:3.2.2@10612b59": {
      "id": "@opam/merlin@opam:3.2.2@10612b59",
      "name": "@opam/merlin",
      "version": "opam:3.2.2",
      "source": {
        "type": "install",
        "source": [
          "archive:https://opam.ocaml.org/cache/md5/ed/ede35b65f8ac9c440cfade5445662c54#md5:ede35b65f8ac9c440cfade5445662c54",
          "archive:https://github.com/ocaml/merlin/releases/download/v3.2.2/merlin-v3.2.2.tbz#md5:ede35b65f8ac9c440cfade5445662c54"
        ],
        "opam": {
          "name": "merlin",
          "version": "3.2.2",
          "path": "esy.lock/opam/merlin.3.2.2"
        }
      },
      "overrides": [],
      "dependencies": [
        "ocaml@4.6.9", "@opam/yojson@opam:1.4.1@008b9b27",
        "@opam/ocamlfind@opam:1.8.0@6fa9aaf5",
        "@opam/dune@opam:1.6.2@1683022f", "@esy-ocaml/substs@0.0.1"
      ],
      "devDependencies": []
    },
    "@opam/menhir@opam:20181113@4d481c26": {
      "id": "@opam/menhir@opam:20181113@4d481c26",
      "name": "@opam/menhir",
      "version": "opam:20181113",
      "source": {
        "type": "install",
        "source": [
          "archive:https://opam.ocaml.org/cache/md5/69/69ce441a06ea131cd43e7b44c4303f3c#md5:69ce441a06ea131cd43e7b44c4303f3c",
          "archive:https://gitlab.inria.fr/fpottier/menhir/repository/20181113/archive.tar.gz#md5:69ce441a06ea131cd43e7b44c4303f3c"
        ],
        "opam": {
          "name": "menhir",
          "version": "20181113",
          "path": "esy.lock/opam/menhir.20181113"
        }
      },
      "overrides": [],
      "dependencies": [
        "ocaml@4.6.9", "@opam/ocamlfind@opam:1.8.0@6fa9aaf5",
        "@opam/ocamlbuild@opam:0.12.0@bbe76db8", "@esy-ocaml/substs@0.0.1"
      ],
      "devDependencies": []
    },
    "@opam/lwt_react@opam:1.1.1@5e12fc6c": {
      "id": "@opam/lwt_react@opam:1.1.1@5e12fc6c",
      "name": "@opam/lwt_react",
      "version": "opam:1.1.1",
      "source": {
        "type": "install",
        "source": [
          "archive:https://opam.ocaml.org/cache/md5/3b/3bbde866884e32cc7a9d9cbd1e52bde3#md5:3bbde866884e32cc7a9d9cbd1e52bde3",
          "archive:https://github.com/ocsigen/lwt/archive/4.0.0.tar.gz#md5:3bbde866884e32cc7a9d9cbd1e52bde3"
        ],
        "opam": {
          "name": "lwt_react",
          "version": "1.1.1",
          "path": "esy.lock/opam/lwt_react.1.1.1"
        }
      },
      "overrides": [],
      "dependencies": [
        "ocaml@4.6.9", "@opam/react@opam:1.2.1@dddc105c",
        "@opam/lwt@opam:4.1.0@114c53b7",
        "@opam/jbuilder@opam:transition@8c8ec590", "@esy-ocaml/substs@0.0.1"
      ],
      "devDependencies": []
    },
    "@opam/lwt_ppx@opam:1.2.1@3664325b": {
      "id": "@opam/lwt_ppx@opam:1.2.1@3664325b",
      "name": "@opam/lwt_ppx",
      "version": "opam:1.2.1",
      "source": {
        "type": "install",
        "source": [
          "archive:https://opam.ocaml.org/cache/md5/e9/e919bee206f18b3d49250ecf9584fde7#md5:e919bee206f18b3d49250ecf9584fde7",
          "archive:https://github.com/ocsigen/lwt/archive/4.1.0.tar.gz#md5:e919bee206f18b3d49250ecf9584fde7"
        ],
        "opam": {
          "name": "lwt_ppx",
          "version": "1.2.1",
          "path": "esy.lock/opam/lwt_ppx.1.2.1"
        }
      },
      "overrides": [],
      "dependencies": [
        "ocaml@4.6.9", "@opam/ppx_tools_versioned@opam:5.2.1@1c27c15e",
        "@opam/ocaml-migrate-parsetree@opam:1.1.0@6668a891",
        "@opam/lwt@opam:4.1.0@114c53b7",
        "@opam/jbuilder@opam:transition@8c8ec590", "@esy-ocaml/substs@0.0.1"
      ],
      "devDependencies": []
    },
    "@opam/lwt_log@opam:1.1.0@84b338f2": {
      "id": "@opam/lwt_log@opam:1.1.0@84b338f2",
      "name": "@opam/lwt_log",
      "version": "opam:1.1.0",
      "source": {
        "type": "install",
        "source": [
          "archive:https://opam.ocaml.org/cache/md5/92/92142135d01a4d7e805990cc98653d55#md5:92142135d01a4d7e805990cc98653d55",
          "archive:https://github.com/aantron/lwt_log/archive/1.1.0.tar.gz#md5:92142135d01a4d7e805990cc98653d55"
        ],
        "opam": {
          "name": "lwt_log",
          "version": "1.1.0",
          "path": "esy.lock/opam/lwt_log.1.1.0"
        }
      },
      "overrides": [],
      "dependencies": [
        "ocaml@4.6.9", "@opam/lwt@opam:4.1.0@114c53b7",
        "@opam/jbuilder@opam:transition@8c8ec590", "@esy-ocaml/substs@0.0.1"
      ],
      "devDependencies": []
    },
    "@opam/lwt@opam:4.1.0@114c53b7": {
      "id": "@opam/lwt@opam:4.1.0@114c53b7",
      "name": "@opam/lwt",
      "version": "opam:4.1.0",
      "source": {
        "type": "install",
        "source": [
          "archive:https://opam.ocaml.org/cache/md5/e9/e919bee206f18b3d49250ecf9584fde7#md5:e919bee206f18b3d49250ecf9584fde7",
          "archive:https://github.com/ocsigen/lwt/archive/4.1.0.tar.gz#md5:e919bee206f18b3d49250ecf9584fde7"
        ],
        "opam": {
          "name": "lwt",
          "version": "4.1.0",
          "path": "esy.lock/opam/lwt.4.1.0"
        }
      },
      "overrides": [],
      "dependencies": [
        "ocaml@4.6.9", "@opam/result@opam:1.3@7af06772",
        "@opam/ocamlfind@opam:1.8.0@6fa9aaf5",
        "@opam/jbuilder@opam:transition@8c8ec590",
        "@opam/cppo@opam:1.6.5@b397a057",
        "@opam/base-unix@opam:base@5229aaf3",
        "@opam/base-threads@opam:base@37e6a5c8", "@esy-ocaml/substs@0.0.1"
      ],
      "devDependencies": []
    },
    "@opam/lambda-term@opam:1.13@73165687": {
      "id": "@opam/lambda-term@opam:1.13@73165687",
      "name": "@opam/lambda-term",
      "version": "opam:1.13",
      "source": {
        "type": "install",
        "source": [
          "archive:https://opam.ocaml.org/cache/md5/c1/c13826a97014d4d573b927b623c7e043#md5:c13826a97014d4d573b927b623c7e043",
          "archive:https://github.com/diml/lambda-term/releases/download/1.13/lambda-term-1.13.tbz#md5:c13826a97014d4d573b927b623c7e043"
        ],
        "opam": {
          "name": "lambda-term",
          "version": "1.13",
          "path": "esy.lock/opam/lambda-term.1.13"
        }
      },
      "overrides": [
        "path:esy.lock/opam-override/lambda-term.1.13/package.json"
      ],
      "dependencies": [
        "ocaml@4.6.9", "@opam/zed@opam:1.6@e28f8115",
        "@opam/react@opam:1.2.1@dddc105c",
        "@opam/lwt_react@opam:1.1.1@5e12fc6c",
        "@opam/lwt_log@opam:1.1.0@84b338f2", "@opam/lwt@opam:4.1.0@114c53b7",
        "@opam/jbuilder@opam:transition@8c8ec590",
        "@opam/camomile@opam:1.0.1@d46bbcb6", "@esy-ocaml/substs@0.0.1"
      ],
      "devDependencies": []
    },
    "@opam/js_of_ocaml-ppx@opam:3.3.0@13173e98": {
      "id": "@opam/js_of_ocaml-ppx@opam:3.3.0@13173e98",
      "name": "@opam/js_of_ocaml-ppx",
      "version": "opam:3.3.0",
      "source": {
        "type": "install",
        "source": [
          "archive:https://opam.ocaml.org/cache/md5/43/438051f64e307edbda42f250a3d9cef1#md5:438051f64e307edbda42f250a3d9cef1",
          "archive:https://github.com/ocsigen/js_of_ocaml/archive/3.3.0.tar.gz#md5:438051f64e307edbda42f250a3d9cef1"
        ],
        "opam": {
          "name": "js_of_ocaml-ppx",
          "version": "3.3.0",
          "path": "esy.lock/opam/js_of_ocaml-ppx.3.3.0"
        }
      },
      "overrides": [],
      "dependencies": [
        "ocaml@4.6.9", "@opam/ppx_tools_versioned@opam:5.2.1@1c27c15e",
<<<<<<< HEAD
        "@opam/ocaml-migrate-parsetree@opam:1.1.0@48c1552a",
        "@opam/js_of_ocaml@github:ocsigen/js_of_ocaml:js_of_ocaml.opam#db257ce",
=======
        "@opam/ocaml-migrate-parsetree@opam:1.1.0@6668a891",
        "@opam/js_of_ocaml@opam:3.3.0@fde70c04",
>>>>>>> 7b8ccf7e
        "@opam/dune@opam:1.6.2@1683022f", "@esy-ocaml/substs@0.0.1"
      ],
      "devDependencies": []
    },
    "@opam/js_of_ocaml-lwt@opam:3.3.0@6c3e9894": {
      "id": "@opam/js_of_ocaml-lwt@opam:3.3.0@6c3e9894",
      "name": "@opam/js_of_ocaml-lwt",
      "version": "opam:3.3.0",
      "source": {
        "type": "install",
        "source": [
          "archive:https://opam.ocaml.org/cache/md5/43/438051f64e307edbda42f250a3d9cef1#md5:438051f64e307edbda42f250a3d9cef1",
          "archive:https://github.com/ocsigen/js_of_ocaml/archive/3.3.0.tar.gz#md5:438051f64e307edbda42f250a3d9cef1"
        ],
        "opam": {
          "name": "js_of_ocaml-lwt",
          "version": "3.3.0",
          "path": "esy.lock/opam/js_of_ocaml-lwt.3.3.0"
        }
      },
      "overrides": [],
      "dependencies": [
        "ocaml@4.6.9", "@opam/lwt_log@opam:1.1.0@84b338f2",
        "@opam/lwt@opam:4.1.0@114c53b7",
        "@opam/js_of_ocaml-ppx@opam:3.3.0@13173e98",
        "@opam/js_of_ocaml@github:ocsigen/js_of_ocaml:js_of_ocaml.opam#db257ce",
        "@opam/dune@opam:1.6.2@1683022f", "@esy-ocaml/substs@0.0.1"
      ],
      "devDependencies": []
    },
    "@opam/js_of_ocaml-compiler@github:ocsigen/js_of_ocaml:js_of_ocaml-compiler.opam#db257ce": {
      "id":
        "@opam/js_of_ocaml-compiler@github:ocsigen/js_of_ocaml:js_of_ocaml-compiler.opam#db257ce",
      "name": "@opam/js_of_ocaml-compiler",
      "version":
        "github:ocsigen/js_of_ocaml:js_of_ocaml-compiler.opam#db257ce",
      "source": {
        "type": "install",
        "source": [
          "github:ocsigen/js_of_ocaml:js_of_ocaml-compiler.opam#db257ce"
        ]
      },
      "overrides": [],
      "dependencies": [
        "ocaml@4.6.9", "@opam/yojson@opam:1.4.1@008b9b27",
        "@opam/ocamlfind@opam:1.8.0@6fa9aaf5",
        "@opam/dune@opam:1.6.2@1683022f", "@opam/cppo@opam:1.6.5@b397a057",
        "@opam/cmdliner@opam:1.0.2@42bb9730", "@esy-ocaml/substs@0.0.1"
      ],
      "devDependencies": []
    },
    "@opam/js_of_ocaml@github:ocsigen/js_of_ocaml:js_of_ocaml.opam#db257ce": {
      "id":
        "@opam/js_of_ocaml@github:ocsigen/js_of_ocaml:js_of_ocaml.opam#db257ce",
      "name": "@opam/js_of_ocaml",
      "version": "github:ocsigen/js_of_ocaml:js_of_ocaml.opam#db257ce",
      "source": {
        "type": "install",
        "source": [ "github:ocsigen/js_of_ocaml:js_of_ocaml.opam#db257ce" ]
      },
      "overrides": [],
      "dependencies": [
        "ocaml@4.6.9", "@opam/uchar@opam:0.0.2@12f53e47",
        "@opam/ppx_tools_versioned@opam:5.2.1@1c27c15e",
<<<<<<< HEAD
        "@opam/ocaml-migrate-parsetree@opam:1.1.0@48c1552a",
        "@opam/js_of_ocaml-compiler@github:ocsigen/js_of_ocaml:js_of_ocaml-compiler.opam#db257ce",
=======
        "@opam/ocaml-migrate-parsetree@opam:1.1.0@6668a891",
        "@opam/js_of_ocaml-compiler@opam:3.3.0@339d23e6",
>>>>>>> 7b8ccf7e
        "@opam/dune@opam:1.6.2@1683022f", "@esy-ocaml/substs@0.0.1"
      ],
      "devDependencies": []
    },
    "@opam/jbuilder@opam:transition@8c8ec590": {
      "id": "@opam/jbuilder@opam:transition@8c8ec590",
      "name": "@opam/jbuilder",
      "version": "opam:transition",
      "source": {
        "type": "install",
        "source": [ "no-source:" ],
        "opam": {
          "name": "jbuilder",
          "version": "transition",
          "path": "esy.lock/opam/jbuilder.transition"
        }
      },
      "overrides": [],
      "dependencies": [
        "ocaml@4.6.9", "@opam/dune@opam:1.6.2@1683022f",
        "@esy-ocaml/substs@0.0.1"
      ],
      "devDependencies": []
    },
    "@opam/gg@opam:0.9.3@0b53706a": {
      "id": "@opam/gg@opam:0.9.3@0b53706a",
      "name": "@opam/gg",
      "version": "opam:0.9.3",
      "source": {
        "type": "install",
        "source": [
          "archive:https://opam.ocaml.org/cache/md5/18/1801fc7b6af16c597ef0bfaacc12cd5b#md5:1801fc7b6af16c597ef0bfaacc12cd5b",
          "archive:http://erratique.ch/software/gg/releases/gg-0.9.3.tbz#md5:1801fc7b6af16c597ef0bfaacc12cd5b"
        ],
        "opam": {
          "name": "gg",
          "version": "0.9.3",
          "path": "esy.lock/opam/gg.0.9.3"
        }
      },
      "overrides": [],
      "dependencies": [
        "ocaml@4.6.9", "@opam/topkg@opam:1.0.0@e7eb4139",
        "@opam/ocamlfind@opam:1.8.0@6fa9aaf5",
        "@opam/ocamlbuild@opam:0.12.0@bbe76db8",
        "@opam/base-bigarray@opam:base@7db92857", "@esy-ocaml/substs@0.0.1"
      ],
      "devDependencies": []
    },
    "@opam/easy-format@opam:1.3.1@85a6474a": {
      "id": "@opam/easy-format@opam:1.3.1@85a6474a",
      "name": "@opam/easy-format",
      "version": "opam:1.3.1",
      "source": {
        "type": "install",
        "source": [
          "archive:https://opam.ocaml.org/cache/md5/4e/4e163700fb88fdcd6b8976c3a216c8ea#md5:4e163700fb88fdcd6b8976c3a216c8ea",
          "archive:https://github.com/mjambon/easy-format/archive/v1.3.1.tar.gz#md5:4e163700fb88fdcd6b8976c3a216c8ea"
        ],
        "opam": {
          "name": "easy-format",
          "version": "1.3.1",
          "path": "esy.lock/opam/easy-format.1.3.1"
        }
      },
      "overrides": [],
      "dependencies": [
        "ocaml@4.6.9", "@opam/jbuilder@opam:transition@8c8ec590",
        "@esy-ocaml/substs@0.0.1"
      ],
      "devDependencies": []
    },
    "@opam/dune@opam:1.6.2@1683022f": {
      "id": "@opam/dune@opam:1.6.2@1683022f",
      "name": "@opam/dune",
      "version": "opam:1.6.2",
      "source": {
        "type": "install",
        "source": [
          "archive:https://opam.ocaml.org/cache/md5/e6/e628e3903d2418d410e058ca49938a5d#md5:e628e3903d2418d410e058ca49938a5d",
          "archive:https://github.com/ocaml/dune/releases/download/1.6.2/dune-1.6.2.tbz#md5:e628e3903d2418d410e058ca49938a5d"
        ],
        "opam": {
          "name": "dune",
          "version": "1.6.2",
          "path": "esy.lock/opam/dune.1.6.2"
        }
      },
      "overrides": [ "path:esy.lock/opam-override/dune.1.6.2/package.json" ],
      "dependencies": [
        "ocaml@4.6.9", "@opam/base-unix@opam:base@5229aaf3",
        "@opam/base-threads@opam:base@37e6a5c8", "@esy-ocaml/substs@0.0.1"
      ],
      "devDependencies": []
    },
    "@opam/cppo@opam:1.6.5@b397a057": {
      "id": "@opam/cppo@opam:1.6.5@b397a057",
      "name": "@opam/cppo",
      "version": "opam:1.6.5",
      "source": {
        "type": "install",
        "source": [
          "archive:https://opam.ocaml.org/cache/md5/1c/1cd25741d31417995b0973fe0b6f6c82#md5:1cd25741d31417995b0973fe0b6f6c82",
          "archive:https://github.com/mjambon/cppo/archive/v1.6.5.tar.gz#md5:1cd25741d31417995b0973fe0b6f6c82"
        ],
        "opam": {
          "name": "cppo",
          "version": "1.6.5",
          "path": "esy.lock/opam/cppo.1.6.5"
        }
      },
      "overrides": [],
      "dependencies": [
        "ocaml@4.6.9", "@opam/jbuilder@opam:transition@8c8ec590",
        "@opam/base-unix@opam:base@5229aaf3", "@esy-ocaml/substs@0.0.1"
      ],
      "devDependencies": []
    },
    "@opam/conf-which@opam:1@d5e0c6d7": {
      "id": "@opam/conf-which@opam:1@d5e0c6d7",
      "name": "@opam/conf-which",
      "version": "opam:1",
      "source": {
        "type": "install",
        "source": [ "no-source:" ],
        "opam": {
          "name": "conf-which",
          "version": "1",
          "path": "esy.lock/opam/conf-which.1"
        }
      },
      "overrides": [],
      "dependencies": [ "@esy-ocaml/substs@0.0.1" ],
      "devDependencies": []
    },
    "@opam/conf-m4@opam:1@b1a6a3a8": {
      "id": "@opam/conf-m4@opam:1@b1a6a3a8",
      "name": "@opam/conf-m4",
      "version": "opam:1",
      "source": {
        "type": "install",
        "source": [ "no-source:" ],
        "opam": {
          "name": "conf-m4",
          "version": "1",
          "path": "esy.lock/opam/conf-m4.1"
        }
      },
      "overrides": [],
      "dependencies": [ "@esy-ocaml/substs@0.0.1" ],
      "devDependencies": []
    },
    "@opam/color@opam:0.2.0@43bcf107": {
      "id": "@opam/color@opam:0.2.0@43bcf107",
      "name": "@opam/color",
      "version": "opam:0.2.0",
      "source": {
        "type": "install",
        "source": [
          "archive:https://opam.ocaml.org/cache/md5/36/36a5d45385a02f96d07d40d1b0fbcf8a#md5:36a5d45385a02f96d07d40d1b0fbcf8a",
          "archive:https://github.com/anuragsoni/color/releases/download/0.2.0/color-0.2.0.tbz#md5:36a5d45385a02f96d07d40d1b0fbcf8a"
        ],
        "opam": {
          "name": "color",
          "version": "0.2.0",
          "path": "esy.lock/opam/color.0.2.0"
        }
      },
      "overrides": [],
      "dependencies": [
        "ocaml@4.6.9", "@opam/gg@opam:0.9.3@0b53706a",
        "@opam/dune@opam:1.6.2@1683022f", "@esy-ocaml/substs@0.0.1"
      ],
      "devDependencies": []
    },
    "@opam/cmdliner@opam:1.0.2@42bb9730": {
      "id": "@opam/cmdliner@opam:1.0.2@42bb9730",
      "name": "@opam/cmdliner",
      "version": "opam:1.0.2",
      "source": {
        "type": "install",
        "source": [
          "archive:https://opam.ocaml.org/cache/md5/ab/ab2f0130e88e8dcd723ac6154c98a881#md5:ab2f0130e88e8dcd723ac6154c98a881",
          "archive:http://erratique.ch/software/cmdliner/releases/cmdliner-1.0.2.tbz#md5:ab2f0130e88e8dcd723ac6154c98a881"
        ],
        "opam": {
          "name": "cmdliner",
          "version": "1.0.2",
          "path": "esy.lock/opam/cmdliner.1.0.2"
        }
      },
      "overrides": [],
      "dependencies": [
        "ocaml@4.6.9", "@opam/topkg@opam:1.0.0@e7eb4139",
        "@opam/result@opam:1.3@7af06772",
        "@opam/ocamlfind@opam:1.8.0@6fa9aaf5",
        "@opam/ocamlbuild@opam:0.12.0@bbe76db8", "@esy-ocaml/substs@0.0.1"
      ],
      "devDependencies": []
    },
    "@opam/chalk@opam:1.0@54507e3f": {
      "id": "@opam/chalk@opam:1.0@54507e3f",
      "name": "@opam/chalk",
      "version": "opam:1.0",
      "source": {
        "type": "install",
        "source": [
          "archive:https://opam.ocaml.org/cache/md5/c6/c685f3024e5a4e74c86b4d9ce67ae34f#md5:c685f3024e5a4e74c86b4d9ce67ae34f",
          "archive:https://github.com/nickzuber/chalk/archive/v1.0.tar.gz#md5:c685f3024e5a4e74c86b4d9ce67ae34f"
        ],
        "opam": {
          "name": "chalk",
          "version": "1.0",
          "path": "esy.lock/opam/chalk.1.0"
        }
      },
      "overrides": [],
      "dependencies": [
        "ocaml@4.6.9", "@opam/ocamlfind@opam:1.8.0@6fa9aaf5",
        "@esy-ocaml/substs@0.0.1"
      ],
      "devDependencies": []
    },
    "@opam/camomile@opam:1.0.1@d46bbcb6": {
      "id": "@opam/camomile@opam:1.0.1@d46bbcb6",
      "name": "@opam/camomile",
      "version": "opam:1.0.1",
      "source": {
        "type": "install",
        "source": [
          "archive:https://opam.ocaml.org/cache/md5/82/82e016653431353a07f22c259adc6e05#md5:82e016653431353a07f22c259adc6e05",
          "archive:https://github.com/yoriyuki/Camomile/releases/download/1.0.1/camomile-1.0.1.tbz#md5:82e016653431353a07f22c259adc6e05"
        ],
        "opam": {
          "name": "camomile",
          "version": "1.0.1",
          "path": "esy.lock/opam/camomile.1.0.1"
        }
      },
      "overrides": [],
      "dependencies": [
        "ocaml@4.6.9", "@opam/jbuilder@opam:transition@8c8ec590",
        "@esy-ocaml/substs@0.0.1"
      ],
      "devDependencies": []
    },
    "@opam/biniou@opam:1.2.0@4e4a426f": {
      "id": "@opam/biniou@opam:1.2.0@4e4a426f",
      "name": "@opam/biniou",
      "version": "opam:1.2.0",
      "source": {
        "type": "install",
        "source": [
          "archive:https://opam.ocaml.org/cache/md5/f3/f3e92358e832ed94eaf23ce622ccc2f9#md5:f3e92358e832ed94eaf23ce622ccc2f9",
          "archive:https://github.com/mjambon/biniou/archive/v1.2.0.tar.gz#md5:f3e92358e832ed94eaf23ce622ccc2f9"
        ],
        "opam": {
          "name": "biniou",
          "version": "1.2.0",
          "path": "esy.lock/opam/biniou.1.2.0"
        }
      },
      "overrides": [],
      "dependencies": [
        "ocaml@4.6.9", "@opam/jbuilder@opam:transition@8c8ec590",
        "@opam/easy-format@opam:1.3.1@85a6474a",
        "@opam/conf-which@opam:1@d5e0c6d7", "@esy-ocaml/substs@0.0.1"
      ],
      "devDependencies": []
    },
    "@opam/base-unix@opam:base@5229aaf3": {
      "id": "@opam/base-unix@opam:base@5229aaf3",
      "name": "@opam/base-unix",
      "version": "opam:base",
      "source": {
        "type": "install",
        "source": [ "no-source:" ],
        "opam": {
          "name": "base-unix",
          "version": "base",
          "path": "esy.lock/opam/base-unix.base"
        }
      },
      "overrides": [],
      "dependencies": [ "@esy-ocaml/substs@0.0.1" ],
      "devDependencies": []
    },
    "@opam/base-threads@opam:base@37e6a5c8": {
      "id": "@opam/base-threads@opam:base@37e6a5c8",
      "name": "@opam/base-threads",
      "version": "opam:base",
      "source": {
        "type": "install",
        "source": [ "no-source:" ],
        "opam": {
          "name": "base-threads",
          "version": "base",
          "path": "esy.lock/opam/base-threads.base"
        }
      },
      "overrides": [],
      "dependencies": [ "@esy-ocaml/substs@0.0.1" ],
      "devDependencies": []
    },
    "@opam/base-bytes@opam:base@75bd4047": {
      "id": "@opam/base-bytes@opam:base@75bd4047",
      "name": "@opam/base-bytes",
      "version": "opam:base",
      "source": {
        "type": "install",
        "source": [ "no-source:" ],
        "opam": {
          "name": "base-bytes",
          "version": "base",
          "path": "esy.lock/opam/base-bytes.base"
        }
      },
      "overrides": [],
      "dependencies": [
        "ocaml@4.6.9", "@opam/ocamlfind@opam:1.8.0@6fa9aaf5",
        "@esy-ocaml/substs@0.0.1"
      ],
      "devDependencies": []
    },
    "@opam/base-bigarray@opam:base@7db92857": {
      "id": "@opam/base-bigarray@opam:base@7db92857",
      "name": "@opam/base-bigarray",
      "version": "opam:base",
      "source": {
        "type": "install",
        "source": [ "no-source:" ],
        "opam": {
          "name": "base-bigarray",
          "version": "base",
          "path": "esy.lock/opam/base-bigarray.base"
        }
      },
      "overrides": [],
      "dependencies": [ "@esy-ocaml/substs@0.0.1" ],
      "devDependencies": []
    },
    "@esy-ocaml/substs@0.0.1": {
      "id": "@esy-ocaml/substs@0.0.1",
      "name": "@esy-ocaml/substs",
      "version": "0.0.1",
      "source": {
        "type": "install",
        "source": [
          "archive:https://registry.npmjs.org/@esy-ocaml/substs/-/substs-0.0.1.tgz#sha1:59ebdbbaedcda123fc7ed8fb2b302b7d819e9a46"
        ]
      },
      "overrides": [],
      "dependencies": [],
      "devDependencies": []
    },
    "@esy-ocaml/reason@3.3.7": {
      "id": "@esy-ocaml/reason@3.3.7",
      "name": "@esy-ocaml/reason",
      "version": "3.3.7",
      "source": {
        "type": "install",
        "source": [
          "archive:https://registry.npmjs.org/@esy-ocaml/reason/-/reason-3.3.7.tgz#sha1:4d75b8876807c4178c6fff2359962066bb69d944"
        ]
      },
      "overrides": [],
      "dependencies": [
        "ocaml@4.6.9", "@opam/result@opam:1.3@7af06772",
        "@opam/ocamlfind@opam:1.8.0@6fa9aaf5",
        "@opam/ocaml-migrate-parsetree@opam:1.1.0@6668a891",
        "@opam/merlin-extend@opam:0.3@77408bd7",
        "@opam/menhir@opam:20181113@4d481c26",
        "@opam/dune@opam:1.6.2@1683022f"
      ],
      "devDependencies": []
    }
  }
}<|MERGE_RESOLUTION|>--- conflicted
+++ resolved
@@ -1,9 +1,5 @@
 {
-<<<<<<< HEAD
-  "checksum": "f7abf895af63758a71c75ffd15c8543b",
-=======
-  "checksum": "1d1a49b7552ad1e8a7435e1b009554a1",
->>>>>>> 7b8ccf7e
+  "checksum": "d67f1928a076bac7d158db01adf7c744",
   "root": "revery@link:./package.json",
   "node": {
     "revery@link:./package.json": {
@@ -13,25 +9,14 @@
       "source": { "type": "link", "path": ".", "manifest": "package.json" },
       "overrides": [],
       "dependencies": [
-<<<<<<< HEAD
-        "rejest@1.2.0", "reason-reactify@2.1.0", "reason-glfw@3.2.1003",
-        "reason-gl-matrix@0.2.1", "reason-fontkit@link:../reason-fontkit",
-        "ocaml@4.6.9", "flex@1.2.2", "@opam/lwt_ppx@opam:1.2.1@3664325b",
+        "rejest@1.2.0", "reason-reactify@2.2.0", "reason-glfw@3.2.1008",
+        "reason-gl-matrix@0.2.1", "reason-fontkit@2.0.0", "ocaml@4.6.9",
+        "flex@1.2.2", "@opam/lwt_ppx@opam:1.2.1@3664325b",
         "@opam/lwt@opam:4.1.0@114c53b7",
         "@opam/js_of_ocaml-lwt@opam:3.3.0@6c3e9894",
         "@opam/js_of_ocaml-compiler@github:ocsigen/js_of_ocaml:js_of_ocaml-compiler.opam#db257ce",
         "@opam/js_of_ocaml@github:ocsigen/js_of_ocaml:js_of_ocaml.opam#db257ce",
-        "@esy-ocaml/reason@3.3.7"
-=======
-        "rejest@1.2.0", "reason-reactify@2.2.0", "reason-glfw@3.2.1007",
-        "reason-gl-matrix@0.2.1", "reason-fontkit@1.1.0", "ocaml@4.6.9",
-        "flex@1.2.2", "@opam/lwt_ppx@opam:1.2.1@3664325b",
-        "@opam/lwt@opam:4.1.0@114c53b7",
-        "@opam/js_of_ocaml-lwt@opam:3.3.0@6c3e9894",
-        "@opam/js_of_ocaml-compiler@opam:3.3.0@339d23e6",
-        "@opam/js_of_ocaml@opam:3.3.0@fde70c04",
         "@opam/color@opam:0.2.0@43bcf107", "@esy-ocaml/reason@3.3.7"
->>>>>>> 7b8ccf7e
       ],
       "devDependencies": [
         "@opam/merlin@opam:3.2.2@10612b59", "@opam/dune@opam:1.6.2@1683022f"
@@ -97,14 +82,14 @@
       ],
       "devDependencies": []
     },
-    "reason-glfw@3.2.1007": {
-      "id": "reason-glfw@3.2.1007",
+    "reason-glfw@3.2.1008": {
+      "id": "reason-glfw@3.2.1008",
       "name": "reason-glfw",
-      "version": "3.2.1007",
-      "source": {
-        "type": "install",
-        "source": [
-          "archive:https://registry.npmjs.org/reason-glfw/-/reason-glfw-3.2.1007.tgz#sha1:37fb8afcfcf547827646205005ceac4b36a4e052"
+      "version": "3.2.1008",
+      "source": {
+        "type": "install",
+        "source": [
+          "archive:https://registry.npmjs.org/reason-glfw/-/reason-glfw-3.2.1008.tgz#sha1:e8dbe900de5a8800489575420236b315b8554480"
         ]
       },
       "overrides": [],
@@ -137,16 +122,21 @@
       ],
       "devDependencies": []
     },
-    "reason-fontkit@link:../reason-fontkit": {
-      "id": "reason-fontkit@link:../reason-fontkit",
+    "reason-fontkit@2.0.0": {
+      "id": "reason-fontkit@2.0.0",
       "name": "reason-fontkit",
-      "version": "link:../reason-fontkit",
-      "source": { "type": "link", "path": "../reason-fontkit" },
-      "overrides": [],
-      "dependencies": [
-        "refmterr@3.1.10", "reason-glfw@3.2.1007", "reason-gl-matrix@0.2.1",
-        "ocaml@4.6.9", "esy-harfbuzz@1.9.1", "esy-freetype2@2.9.1001",
-        "esy-cmake@0.3.3", "@opam/dune@opam:1.6.2@1683022f",
+      "version": "2.0.0",
+      "source": {
+        "type": "install",
+        "source": [
+          "archive:https://registry.npmjs.org/reason-fontkit/-/reason-fontkit-2.0.0.tgz#sha1:0b6c5c02737c68dfb942e145ca50fd8c3ba13e26"
+        ]
+      },
+      "overrides": [],
+      "dependencies": [
+        "refmterr@3.1.10", "reason-glfw@3.2.1008", "reason-gl-matrix@0.2.1",
+        "ocaml@4.6.9", "esy-harfbuzz@1.9.1003",
+        "esy-freetype2-prebuilt@2.9.1005", "@opam/dune@opam:1.6.2@1683022f",
         "@esy-ocaml/reason@3.3.7"
       ],
       "devDependencies": []
@@ -182,32 +172,32 @@
       ],
       "devDependencies": []
     },
-    "esy-harfbuzz@1.9.1": {
-      "id": "esy-harfbuzz@1.9.1",
+    "esy-harfbuzz@1.9.1003": {
+      "id": "esy-harfbuzz@1.9.1003",
       "name": "esy-harfbuzz",
-      "version": "1.9.1",
-      "source": {
-        "type": "install",
-        "source": [
-          "archive:https://registry.npmjs.org/esy-harfbuzz/-/esy-harfbuzz-1.9.1.tgz#sha1:3930b336e81be41a4d721cac78b87a21f7d79710"
+      "version": "1.9.1003",
+      "source": {
+        "type": "install",
+        "source": [
+          "archive:https://registry.npmjs.org/esy-harfbuzz/-/esy-harfbuzz-1.9.1003.tgz#sha1:fa55b9cece22a043f6e92fd5e5c97ed248fea41c"
         ]
       },
       "overrides": [],
       "dependencies": [ "esy-cmake@0.3.3" ],
       "devDependencies": []
     },
-    "esy-freetype2@2.9.1001": {
-      "id": "esy-freetype2@2.9.1001",
-      "name": "esy-freetype2",
-      "version": "2.9.1001",
-      "source": {
-        "type": "install",
-        "source": [
-          "archive:https://registry.npmjs.org/esy-freetype2/-/esy-freetype2-2.9.1001.tgz#sha1:6b22487d0fa4617822b1f02523eed64c300978c0"
-        ]
-      },
-      "overrides": [],
-      "dependencies": [ "esy-cmake@0.3.3" ],
+    "esy-freetype2-prebuilt@2.9.1005": {
+      "id": "esy-freetype2-prebuilt@2.9.1005",
+      "name": "esy-freetype2-prebuilt",
+      "version": "2.9.1005",
+      "source": {
+        "type": "install",
+        "source": [
+          "archive:https://registry.npmjs.org/esy-freetype2-prebuilt/-/esy-freetype2-prebuilt-2.9.1005.tgz#sha1:d2a41195257499617b4a0907fcdc5e5b36dfe6ae"
+        ]
+      },
+      "overrides": [],
+      "dependencies": [],
       "devDependencies": []
     },
     "esy-cmake@0.3.3": {
@@ -706,13 +696,8 @@
       "overrides": [],
       "dependencies": [
         "ocaml@4.6.9", "@opam/ppx_tools_versioned@opam:5.2.1@1c27c15e",
-<<<<<<< HEAD
-        "@opam/ocaml-migrate-parsetree@opam:1.1.0@48c1552a",
+        "@opam/ocaml-migrate-parsetree@opam:1.1.0@6668a891",
         "@opam/js_of_ocaml@github:ocsigen/js_of_ocaml:js_of_ocaml.opam#db257ce",
-=======
-        "@opam/ocaml-migrate-parsetree@opam:1.1.0@6668a891",
-        "@opam/js_of_ocaml@opam:3.3.0@fde70c04",
->>>>>>> 7b8ccf7e
         "@opam/dune@opam:1.6.2@1683022f", "@esy-ocaml/substs@0.0.1"
       ],
       "devDependencies": []
@@ -777,13 +762,8 @@
       "dependencies": [
         "ocaml@4.6.9", "@opam/uchar@opam:0.0.2@12f53e47",
         "@opam/ppx_tools_versioned@opam:5.2.1@1c27c15e",
-<<<<<<< HEAD
-        "@opam/ocaml-migrate-parsetree@opam:1.1.0@48c1552a",
+        "@opam/ocaml-migrate-parsetree@opam:1.1.0@6668a891",
         "@opam/js_of_ocaml-compiler@github:ocsigen/js_of_ocaml:js_of_ocaml-compiler.opam#db257ce",
-=======
-        "@opam/ocaml-migrate-parsetree@opam:1.1.0@6668a891",
-        "@opam/js_of_ocaml-compiler@opam:3.3.0@339d23e6",
->>>>>>> 7b8ccf7e
         "@opam/dune@opam:1.6.2@1683022f", "@esy-ocaml/substs@0.0.1"
       ],
       "devDependencies": []
