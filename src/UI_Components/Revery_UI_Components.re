/*
 * Revery_UI_Components.re
 *
 * Top-level API exposed for Revery.UI.Components
 */

module Clickable = Clickable;
<<<<<<< HEAD
module Slider = Slider;
=======
module Button = Button;
>>>>>>> e95d0f1a
<|MERGE_RESOLUTION|>--- conflicted
+++ resolved
@@ -5,8 +5,5 @@
  */
 
 module Clickable = Clickable;
-<<<<<<< HEAD
-module Slider = Slider;
-=======
 module Button = Button;
->>>>>>> e95d0f1a
+module Slider = Slider;