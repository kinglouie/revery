--- conflicted
+++ resolved
@@ -8,8 +8,5 @@
 module Button = Button;
 module Slider = Slider;
 module Input = Input;
-<<<<<<< HEAD
 module RadioButtons = RadioButtons;
-=======
 module Checkbox = Checkbox;
->>>>>>> f5a539b9
