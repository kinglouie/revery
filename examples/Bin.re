open Reglfw.Glfw;
open Revery;
open Revery_Shaders;
open Revery_Shaders.Shader;

let init = app => {
  let w = app#createWindow("test");

  let basicShader = Revery_Shaders.BasicShader.create();

  let positions = [|
    (-0.5), (-0.5), 0.0,
    0.5, (-0.5), 0.0,
    0.5, 0.5, 0.0,
    (-0.5), 0.5, 0.0,
  |];

  let indices = [|
  0, 1, 2,
  0, 2, 3
  |];

  let positionBuffer = VertexBuffer.create(GL_FLOAT, 3, Shader.VertexChannel.Position);
  VertexBuffer.setData(positionBuffer, positions);

<<<<<<< HEAD
=======
  let indexBuffer = IndexBuffer.create();
  IndexBuffer.setData(indexBuffer, indices);

  let startWindow = (s: Shader.CompiledShader.t) =>
>>>>>>> b57522af
    w#setRenderCallback(() => {
      glClearColor(1.0, 0.0, 0.0, 1.0);
      glClearDepth(1.0);
      glEnable(GL_DEPTH_TEST);
      glDepthFunc(GL_LEQUAL);

      CompiledShader.use(basicShader);

<<<<<<< HEAD
      VertexBuffer.attach(positionBuffer, basicShader);

      glDrawArrays(GL_TRIANGLES, 0, 6);
=======
      VertexBuffer.attach(positionBuffer, s);
      IndexBuffer.draw(indexBuffer);
>>>>>>> b57522af
    });

  Lwt.return();
};

App.start(init);<|MERGE_RESOLUTION|>--- conflicted
+++ resolved
@@ -9,44 +9,40 @@
   let basicShader = Revery_Shaders.BasicShader.create();
 
   let positions = [|
-    (-0.5), (-0.5), 0.0,
-    0.5, (-0.5), 0.0,
-    0.5, 0.5, 0.0,
-    (-0.5), 0.5, 0.0,
+    (-0.5),
+    (-0.5),
+    0.0,
+    0.5,
+    (-0.5),
+    0.0,
+    0.5,
+    0.5,
+    0.0,
+    (-0.5),
+    0.5,
+    0.0,
   |];
 
-  let indices = [|
-  0, 1, 2,
-  0, 2, 3
-  |];
+  let indices = [|0, 1, 2, 0, 2, 3|];
 
-  let positionBuffer = VertexBuffer.create(GL_FLOAT, 3, Shader.VertexChannel.Position);
+  let positionBuffer =
+    VertexBuffer.create(GL_FLOAT, 3, Shader.VertexChannel.Position);
   VertexBuffer.setData(positionBuffer, positions);
 
-<<<<<<< HEAD
-=======
   let indexBuffer = IndexBuffer.create();
   IndexBuffer.setData(indexBuffer, indices);
 
-  let startWindow = (s: Shader.CompiledShader.t) =>
->>>>>>> b57522af
-    w#setRenderCallback(() => {
-      glClearColor(1.0, 0.0, 0.0, 1.0);
-      glClearDepth(1.0);
-      glEnable(GL_DEPTH_TEST);
-      glDepthFunc(GL_LEQUAL);
+  w#setRenderCallback(() => {
+    glClearColor(1.0, 0.0, 0.0, 1.0);
+    glClearDepth(1.0);
+    glEnable(GL_DEPTH_TEST);
+    glDepthFunc(GL_LEQUAL);
 
-      CompiledShader.use(basicShader);
+    CompiledShader.use(basicShader);
 
-<<<<<<< HEAD
-      VertexBuffer.attach(positionBuffer, basicShader);
-
-      glDrawArrays(GL_TRIANGLES, 0, 6);
-=======
-      VertexBuffer.attach(positionBuffer, s);
-      IndexBuffer.draw(indexBuffer);
->>>>>>> b57522af
-    });
+    VertexBuffer.attach(positionBuffer, basicShader);
+    IndexBuffer.draw(indexBuffer);
+  });
 
   Lwt.return();
 };
